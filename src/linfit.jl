



"Fits a straight line through a set of points, `y = a₁ + a₂ * x`"
linear_fit(x, y) = hcat(ones(x), x) \ y

"Fits a log function through a set of points: `y = a₁+ a₂*log(x)`"
log_fit(x, y) = linear_fit(log(x), y)

"Fits a power law through a set of points: `y = a₁*x^a₂`"
function power_fit(x, y)
    fit = linear_fit(log(x), log(y))
    [exp(fit[1]), fit[2]]
end

"Fits an `exp` through a set of points: `y = a₁*exp(a₂*x)`"
function exp_fit(x, y)
    fit = linear_fit(x, log(y))
    [exp(fit[1]), fit[2]]
end

"""
Fits a polynomial of degree `n` through a set of points.

Simple algorithm, doesn't use orthogonal polynomials or any such thing 
and therefore unconditioned matrices are possible. Use it only for low
degree polynomials. 

This function returns a the coefficients of the polynomial.
"""
function poly_fit(x, y, n)

    nx = length(x)
    A = zeros(eltype(x), nx, n+1)
    A[:,1] = 1.0
    for i in 1:n
        for k in 1:nx
            A[k,i+1] = A[k,i] * x[k]
        end
    end
    A\y
end


    


"""
High Level interface for fitting straight lines
"""
immutable LinearFit{T<:Number} <: LeastSquares
    coefs::Array{T,1}
    LinearFit(coefs) = new(copy(coefs))
end
LinearFit{T<:Number}(x::AbstractVector{T}, y::AbstractVector{T}) = LinearFit{T}(linear_fit(x, y))


"High Level interface for fitting log laws"
immutable LogFit{T<:Number} <: LeastSquares
    coefs::Array{T,1}
    LogFit(coefs) = new(copy(coefs))
end
LogFit{T<:Number}(x::AbstractVector{T}, y::AbstractVector{T}) = LogFit{T}(log_fit(x, y))

"High Level interface for fitting power laws"
immutable PowerFit{T<:Number} <: LeastSquares
    coefs::Array{T,1}
    PowerFit(coefs) = new(copy(coefs))
end
PowerFit{T<:Number}(x::AbstractVector{T}, y::AbstractVector{T}) = PowerFit{T}(power_fit(x, y))

"High Level interface for fitting exp laws"
immutable ExpFit{T<:Number} <: LeastSquares
    coefs::Array{T,1}
    ExpFit(coefs) = new(copy(coefs))
end
ExpFit{T<:Number}(x::AbstractVector{T}, y::AbstractVector{T}) = ExpFit{T}(exp_fit(x, y))



"""
# Generic interface for curve fitting.

The same function `curve_fit` can be used to fit the data depending on fit type, 
shich is specified in the first parameter. This function returns an object that
can be used to estimate the value of the fitting model using function `apply_fit`.

## A few examples:

 * `f = curve_fit(LinearFit, x, y)`
 * `f = curve_fit(Poly, x, y, n)`
"""
curve_fit{T<:LeastSquares}(::Type{T}, x, y) = T(x, y)
curve_fit{T<:LeastSquares}(::Type{T}, x, y, args...) = T(x, y, args...)
curve_fit(::Type{Poly}, x, y, n=1) = Poly(poly_fit(x, y, n))


"""
#Uses the object created by `curve_fit` to estimate values

The `call` method is overloaded so that the fit object can 
be used as a function:

## Example:
x = [linspace(1, 10, 10);]
y = 2*x + 1 + randn(10)

fit = curve_fit(LinearFit, x, y)

y1 = fit(5.1)
y2 = apply_fit(fit, 5.1)
"""
apply_fit(f::LinearFit, x) = f.coefs[1] .+ f.coefs[2].*x
apply_fit(f::PowerFit, x) = f.coefs[1] .* x .^ f.coefs[2]
apply_fit(f::LogFit, x) = f.coefs[1] .+ f.coefs[2] .* log(x)
apply_fit(f::ExpFit, x) = f.coefs[1] .* exp(f.coefs[2] .* x)

apply_fit(f::Poly, x) = polyval(f, x)

import Base.call

<<<<<<< HEAD
call{T<:LeastSquares}(f::T, x) = apply_fit(f, x)

=======
@compat (::Type{T}){T<:LeastSquares}(x) = apply_fit(T, x)
@compat (p::Poly)(x) = polyval(p, x)
>>>>>>> d0003caf
<|MERGE_RESOLUTION|>--- conflicted
+++ resolved
@@ -120,10 +120,5 @@
 
 import Base.call
 
-<<<<<<< HEAD
-call{T<:LeastSquares}(f::T, x) = apply_fit(f, x)
-
-=======
 @compat (::Type{T}){T<:LeastSquares}(x) = apply_fit(T, x)
 @compat (p::Poly)(x) = polyval(p, x)
->>>>>>> d0003caf
